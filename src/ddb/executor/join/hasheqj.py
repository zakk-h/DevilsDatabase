--- conflicted
+++ resolved
@@ -152,108 +152,6 @@
         # return int.from_bytes(hashlib.sha256(str(v).encode('utf-8')).digest(), 'big')
 
     @profile_generator()
-<<<<<<< HEAD
-    def execute(self) -> Generator[tuple, None, None]:   
-        left_buckets, mod = self.recursive_partition(self.left.execute(), depth=0)
-        logging.debug(f"ZWH: Returned, starting join with {mod} buckets")
-        right_reader = BufferedReader(self.num_memory_blocks-1)
-        #left_reader = BufferedReader(1)
-        for right_buffer in right_reader.iter_buffer(self.right.execute()):
-            for right_row in right_buffer:
-                right_key = self.compiled.right_join_vals_exec.eval(this=right_row, that=right_row)
-                hashed = self.hash(right_key) % mod
-                to_load = left_buckets.get(hashed)
-                if to_load:
-                    if isinstance(to_load, list): # in memory list
-                        for left_row in to_load:
-                            if self.compiled.eq_exec.eval(this=left_row, that=right_row):
-                                yield (*left_row, *right_row)
-                    else: # heapfile
-                        with to_load as left_file:
-                            left_reader = BufferedReader(1)
-                            for left_buffer in left_reader.iter_buffer(left_file.iter_scan()):
-                                for left_row in left_buffer:
-                                    if self.compiled.eq_exec.eval(this=left_row, that=right_row):
-                                        # logging.debug(f"ZWH: Yielding row in join with {mod} buckets")
-                                        yield (*left_row, *right_row)
-
-    def recursive_partition(self, partition, depth):
-        logging.debug(f"ZWH: recursive_partition initiated with depth {depth}")
-        if depth == 0:
-            mod = self.num_memory_blocks
-            buckets = {x: self._tmp_partition_file("left", depth, x) for x in range(mod)}
-            writers = {x: BufferedWriter(buckets[x], 1) for x in range(mod)}
-            has_flushed = False
-
-            reader = BufferedReader(1)
-            for buffer in reader.iter_buffer(partition):
-                for row in buffer:
-                    key = self.compiled.left_join_vals_exec.eval(this=row, that=row)
-                    bucket_idx = self.hash(key) % mod
-                    writers[bucket_idx].write(row)
-
-            logging.debug(f"ZWH: Depth 0 - Writers flush counts: {[writer.num_blocks_flushed for writer in writers.values()]}")
-            for writer in writers.values():
-                if writer.num_blocks_flushed > 0:
-                    has_flushed = True
-                writer.flush()
-                writer.file._close()
-                logging.debug("ZWH: Manual flush and close")
-
-            logging.debug(f"ZWH: In depth=0, has_flushed is {has_flushed}")
-
-            if has_flushed and depth + 1 <= DEFAULT_HASH_MAX_DEPTH:
-                logging.debug("ZWH: Calling recursive partition from depth=0 to depth=1")
-                return self.recursive_partition(buckets, depth + 1)
-            else:
-                logging.debug("ZWH: No more hashing needs to be done, depth=0 is final")
-                return buckets, mod
-
-        else:  # depth > 0
-            new_buckets = {}
-            mod = self.num_memory_blocks * ((self.num_memory_blocks - 1) ** depth)
-            logging.debug(f"ZWH: Depth {depth} - Using mod {mod}")
-            has_flushed = False
-
-            for d in partition.values():
-                if isinstance(d, HeapFile):
-                    d._open()
-                    scan = d.iter_scan()
-                else:
-                    scan = d
-
-                logging.debug(f"ZWH: Depth {depth} - Processing partition element")
-                reader = BufferedReader(1)
-                open_writers = {}
-                for buffer in reader.iter_buffer(scan):
-                    for row in buffer:
-                        key = self.compiled.left_join_vals_exec.eval(this=row, that=row)
-                        new_spot = self.hash(key) % mod
-                        if new_spot not in new_buckets:
-                            new_buckets[new_spot] = self._tmp_partition_file("left", depth, new_spot)
-                        if new_spot not in open_writers:
-                            open_writers[new_spot] = BufferedWriter(new_buckets[new_spot], 1)
-                        open_writers[new_spot].write(row)
-                if isinstance(d, HeapFile):
-                    d._close()
-
-                logging.debug(f"ZWH: Depth {depth} - Finished processing element with sub-buckets {list(open_writers.keys())}")
-                for key, writer in open_writers.items():
-                    if writer.num_blocks_flushed > 0:
-                        has_flushed = True
-                        writer.flush()
-                        writer.file._close()
-                    else:
-                        new_buckets[key] = writer.buffer
-                        logging.debug(f"ZWH: Type of writer.buffer: {type(writer.buffer)}")
-
-            if has_flushed and depth + 1 <= DEFAULT_HASH_MAX_DEPTH:
-                logging.debug(f"ZWH: Depth {depth} - Some buckets flushed; recursing deeper to depth {depth + 1}")
-                return self.recursive_partition(new_buckets, depth + 1)
-            else:
-                logging.debug(f"ZWH: Depth {depth} - No flushes in new buckets; returning final buckets at depth {depth}")
-                return new_buckets, mod
-=======
     def execute(self) -> Generator[tuple, None, None]:
         depth = 0
         num_partitions = 1
@@ -335,5 +233,4 @@
             # remove probe partition:
             if isinstance(probe, HeapFile):
                 self.context.sm.delete_heap_file(self.context.tmp_tx, probe.name)
-        return
->>>>>>> bda94fa5
+        return